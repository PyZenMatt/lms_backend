--- conflicted
+++ resolved
@@ -171,48 +171,13 @@
                         'error': f'TeoCoin crediting error: {str(credit_error)}',
                         'message': 'Failed to process TeoCoin credit'
                     }, status=status.HTTP_500_INTERNAL_SERVER_ERROR)
-            
-<<<<<<< HEAD
-            # EUR choice - no TeoCoin crediting
-=======
-            # 🚨 FIX CRITICO: Se il teacher sceglie 'absorb', accredita i TeoCoin realmente!
-            teocoin_credited = False
-            credited_amount = 0
-            
-            if choice == 'absorb' and absorption.final_teacher_teo > 0:
-                try:
-                    # Importa il servizio TeoCoin DB
-                    from services.db_teocoin_service import DBTeoCoinService
-                    from decimal import Decimal
-                    
-                    db_service = DBTeoCoinService()
-                    credited_amount = float(absorption.final_teacher_teo)
-                    
-                    # Accredita i TeoCoin nel database
-                    teocoin_credited = db_service.add_balance(
-                        user=request.user,
-                        amount=Decimal(str(credited_amount)),
-                        transaction_type='discount_absorption',
-                        description=f'Teacher absorption choice for discount {absorption_id}'
-                    )
-                    
-                    if teocoin_credited:
-                        logger.info(f"✅ TeoCoin credited: {credited_amount} TEO to {request.user.username}")
-                    else:
-                        logger.error(f"❌ Failed to credit TeoCoin: {credited_amount} TEO to {request.user.username}")
-                        
-                except Exception as credit_error:
-                    logger.error(f"❌ Error crediting TeoCoin: {str(credit_error)}")
-                    teocoin_credited = False
-            
->>>>>>> 9b07222b
+            # EUR choice - return success for EUR option  
             return Response({
                 'success': True,
                 'absorption': {
                     'id': absorption_id,
                     'status': 'processed',
                     'choice_made': choice,
-<<<<<<< HEAD
                     'final_teacher_eur': 0,
                     'final_teacher_teo': 0,
                     'final_platform_eur': 0,
@@ -220,17 +185,6 @@
                 },
                 'message': f'Choice recorded: {"EUR option selected" if choice == "eur" else "Choice processed"}',
                 'note': 'No TeoCoin credited for EUR choice'
-=======
-                    'final_teacher_eur': float(absorption.final_teacher_eur) if absorption.final_teacher_eur else 0,
-                    'final_teacher_teo': float(absorption.final_teacher_teo),
-                    'final_platform_eur': float(absorption.final_platform_eur) if absorption.final_platform_eur else 0,
-                    'decided_at': absorption.decided_at.isoformat() if absorption.decided_at else None,
-                    'teocoin_credited': teocoin_credited,
-                    'credited_amount': credited_amount
-                },
-                'message': f'Successfully {"absorbed discount for TEO" if choice == "absorb" else "chose EUR commission"}' + 
-                          (f' - {credited_amount} TEO credited' if teocoin_credited else '')
->>>>>>> 9b07222b
             })
             
         except Exception as e:
